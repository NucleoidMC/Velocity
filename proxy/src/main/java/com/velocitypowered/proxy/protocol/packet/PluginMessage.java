--- conflicted
+++ resolved
@@ -6,13 +6,9 @@
 import com.velocitypowered.proxy.connection.MinecraftSessionHandler;
 import com.velocitypowered.proxy.protocol.MinecraftPacket;
 import com.velocitypowered.proxy.protocol.ProtocolUtils;
-<<<<<<< HEAD
-import io.netty.buffer.ByteBuf;
-=======
 import com.velocitypowered.proxy.protocol.util.DeferredByteBufHolder;
 import io.netty.buffer.ByteBuf;
 import org.checkerframework.checker.nullness.qual.MonotonicNonNull;
->>>>>>> 8bf9e0e8
 import org.checkerframework.checker.nullness.qual.Nullable;
 
 public class PluginMessage extends DeferredByteBufHolder implements MinecraftPacket {
@@ -54,16 +50,12 @@
     if (version.compareTo(ProtocolVersion.MINECRAFT_1_13) >= 0) {
       this.channel = transformLegacyToModernChannel(this.channel);
     }
-<<<<<<< HEAD
     if (version.compareTo(ProtocolVersion.MINECRAFT_1_8) >= 0) {
-      this.data = new byte[buf.readableBytes()];
-      buf.readBytes(data);
+      this.replace(buf.readRetainedSlice(buf.readableBytes()));
     } else {
-      data = ProtocolUtils.readByteArray17(buf);
+      this.replace(ProtocolUtils.readRetainedByteBufSlice17(buf));
     }
-=======
-    this.replace(buf.readRetainedSlice(buf.readableBytes()));
->>>>>>> 8bf9e0e8
+
   }
 
   @Override
@@ -76,15 +68,12 @@
     } else {
       ProtocolUtils.writeString(buf, this.channel);
     }
-<<<<<<< HEAD
     if (version.compareTo(ProtocolVersion.MINECRAFT_1_8) >= 0) {
-      buf.writeBytes(data);
+      buf.writeBytes(content());
     } else {
-      ProtocolUtils.writeByteArray17(data, buf, true); // True for Forge support
+      ProtocolUtils.writeByteBuf17(content(), buf, true); // True for Forge support
     }
-=======
-    buf.writeBytes(content());
->>>>>>> 8bf9e0e8
+
   }
 
   @Override
