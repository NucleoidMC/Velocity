--- conflicted
+++ resolved
@@ -74,12 +74,9 @@
       .registerTypeHierarchyAdapter(GameProfile.class, new GameProfileSerializer())
       .create();
 
-<<<<<<< HEAD
   private ConnectionManager cm;
-=======
   private final ProxyOptions options;
   private @MonotonicNonNull ConnectionManager cm;
->>>>>>> bb4945b5
   private @MonotonicNonNull VelocityConfiguration configuration;
   private @MonotonicNonNull NettyHttpClient httpClient;
   private @MonotonicNonNull KeyPair serverKeyPair;
@@ -97,18 +94,14 @@
   private VelocityScheduler scheduler;
   private final VelocityChannelRegistrar channelRegistrar = new VelocityChannelRegistrar();
 
-<<<<<<< HEAD
-  VelocityServer() {
+  VelocityServer(final ProxyOptions options) {
     pluginManager = new VelocityPluginManager(this);
     eventManager = new VelocityEventManager(pluginManager);
     scheduler = new VelocityScheduler(pluginManager);
     console = new VelocityConsole(this);
     cm = new ConnectionManager(this);
     servers = new ServerMap(this);
-=======
-  public VelocityServer(final ProxyOptions options) {
     this.options = options;
->>>>>>> bb4945b5
   }
 
   public KeyPair getServerKeyPair() {
